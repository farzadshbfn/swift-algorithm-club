--- conflicted
+++ resolved
@@ -54,7 +54,6 @@
     }
   }
 
-<<<<<<< HEAD
   func testEdgesFromReturnsCorrectEdgeInSingleEdgeDirecedGraphWithType(graphType: AbstractGraph<Int>.Type) {
     let graph = graphType.init()
 
@@ -156,6 +155,4 @@
   func testEdgesFromReturnsCorrectEdgesInBiggerGraphInDirectedListGraph() {
     testEdgesFromReturnsCorrectEdgesInBiggerGraphInDirectedGraphWithType(AdjacencyListGraph<Int>)
   }
-=======
->>>>>>> 037de822
 }