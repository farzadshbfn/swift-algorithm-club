--- conflicted
+++ resolved
@@ -72,15 +72,9 @@
 
 Special-purpose sorts:
 
-<<<<<<< HEAD
 - Bucket Sort
 - [Counting Sort](Counting-Sort/) :construction:
 - [Radix Sort](Radix-Sort/) :construction:
-=======
-- [Bucket Sort](Bucket Sort/) :construction:
-- [Counting Sort](Counting Sort/)
-- Radix Sort
->>>>>>> 3a7f20d1
 - [Topological Sort](Topological Sort/)
 
 Bad sorting algorithms (don't use these!):
@@ -169,7 +163,7 @@
 - [Bloom Filter](Bloom Filter/). A constant-memory data structure that probabilistically tests whether an element is in a set.
 - [Hash Set](Hash Set/). A set implemented using a hash table.
 - Multiset
-- [Ordered Set](Ordered Set/). A set where the order of items matters.
+- Ordered Set
 
 ### Graphs
 
@@ -203,7 +197,6 @@
 - [Algorithms, Etc.](http://jeffe.cs.illinois.edu/teaching/algorithms/) by Erickson
 - [Algorithms + Data Structures = Programs](http://www.ethoberon.ethz.ch/WirthPubl/AD.pdf) by Wirth
 - Algorithms and Data Structures: The Basic Toolbox by Mehlhorn and Sanders
-- [Wikibooks: Algorithms and Implementations](https://en.wikibooks.org/wiki/Algorithm_Implementation)
 
 Other algorithm repositories:
 
@@ -215,4 +208,4 @@
 
 All content is licensed under the terms of the MIT open source license.
 
-[![Build Status](https://travis-ci.org/hollance/swift-algorithm-club.svg?branch=master)](https://travis-ci.org/hollance/swift-algorithm-club)+[![Build Status](https://travis-ci.org/hollance/swift-algorithm-club.svg?branch=master)](https://travis-ci.org/hollance/swift-algorithm-club)
